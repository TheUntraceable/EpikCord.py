--- conflicted
+++ resolved
@@ -697,39 +697,7 @@
         return None
 
     async def channel_create(self, data: dict):
-<<<<<<< HEAD
         return self.utils.channel_from_type(data)
-=======
-        channel_type: str = data.get("type")
-        event_func = None
-
-        await event_func(self.utils.channel_from_type(data)) if event_func else None
-
-        # if channel_type in (0, 5, 6):
-        #     try:
-        #         event_func = self.events["channel_create"]
-        #     except KeyError:
-        #         ...
-        #     if event_func:
-        #         await event_func(TextBasedChannel(self, channel_data))
-
-        # elif channel_type == 2:
-        #     try:
-        #         event_func = self.events["channel_create"]
-        #     except KeyError:
-        #         pass    
-        #     await event_func(VoiceChannel(self, channel_data))
-
-        # elif channel_type == 13:
-        #     try:
-        #         event_func = self.events["channel_create"]
-        #     except KeyError:
-        #         pass
-        #     await event_func(GuildStageChannel(self, channel_data))
-
-        # elif channel_type in (10, 11, 12)
-
->>>>>>> 0c8d9155
 
     async def message_create(self, data: dict):
         """Event fired when messages are created"""
@@ -737,19 +705,10 @@
         return message
 
     async def guild_create(self, data):
-<<<<<<< HEAD
         guild = UnavailableGuild(data) if data.get("unavailable") is True else Guild(data) if data.get("unavailable") is False else None
 
         if not guild:
             return
-=======
-        if not data.get("available"): # If it's not available
-            self.guilds.add_to_cache(data.get("id"), UnavailableGuild(data))
-            return
-            # Don't call the event for an unavailable guild, users expect this to be when they join a guild, not when they get a pre-existing guild that is unavailable.
-        else:
-            self.guilds.add_to_cache(data.get("id"), Guild(self, data))
->>>>>>> 0c8d9155
 
         self.guilds.add_to_cache(guild.id, guild)
 
