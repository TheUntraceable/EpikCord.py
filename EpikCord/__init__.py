--- conflicted
+++ resolved
@@ -1113,10 +1113,6 @@
         logger.debug(f"Sent {json} to the Websocket Connection to Discord.")
 
     async def connect(self):
-<<<<<<< HEAD
-=======
-
->>>>>>> b08c01de
         self.ws = await self.http.ws_connect(
             "wss://gateway.discord.gg/?v=9&encoding=json"
         )
@@ -2125,11 +2121,7 @@
         overwrite_commands_on_ready: Optional[bool] = False,
         discord_endpoint: str = "https://discord.com/api/v10",
     ):
-<<<<<<< HEAD
-        super().__init__(token, intents)
-=======
         super().__init__(token, intents, discord_endpoint=discord_endpoint)
->>>>>>> b08c01de
         self.overwrite_commands_on_ready: bool = overwrite_commands_on_ready
         self.commands: Dict[
             str, Union[ClientSlashCommand, ClientUserCommand, ClientMessageCommand]
