--- conflicted
+++ resolved
@@ -780,7 +780,6 @@
 
     async def voice_server_update(self, data: dict):
         voice_data = data["d"]
-<<<<<<< HEAD
         payload = {
             "token": voice_data["token"],
             "endpoint": voice_data["endpoint"],
@@ -792,15 +791,6 @@
 
         return payload
     
-=======
-        token = voice_data["token"]
-        guild_id = voice_data["guild_id"]
-        endpoint = voice_data["endpoint"]
-        if not endpoint:
-            return None  # No endpoint, no voice
-        return {"token": token, "endpoint": endpoint, "guild_id": guild_id}
-
->>>>>>> 1d548d3b
     async def voice_state_update(self, data: dict):
         return VoiceState(
             self, data
